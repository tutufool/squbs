--- conflicted
+++ resolved
@@ -4,19 +4,12 @@
 name := "squbs-httpclient"
 
 libraryDependencies ++= Seq(
-<<<<<<< HEAD
-  "com.typesafe.akka"         %% "akka-actor"                   % "2.3.2",
-  "com.typesafe.akka"         %% "akka-slf4j"                   % "2.3.2",
-  "ch.qos.logback"            %  "logback-classic"               % "1.0.11",
-  "com.typesafe.akka"         %% "akka-testkit"                 % "2.3.2" % "test",
-=======
   "com.typesafe.akka"         %% "akka-actor"                   % "2.3.5",
   "com.typesafe.akka"         %% "akka-slf4j"                   % "2.3.5",
   "com.typesafe.akka"         %% "akka-testkit"                 % "2.3.5" % "test",
   "com.typesafe.scala-logging" %% "scala-logging" 				% "3.1.0",
   "ch.qos.logback"			  % "logback-core"					% "1.0.11" % "runtime",
   "ch.qos.logback" 			  % "logback-classic" 				% "1.0.11" % "runtime",
->>>>>>> 3eeb06c2
   "io.spray"                  %% "spray-client"                 % "1.3.1",
   "io.spray"                  %% "spray-routing"                % "1.3.1" % "test",
   "io.spray"                  %% "spray-json"                   % "1.2.6" % "test",
