/*
 * Licensed to Typesafe under one or more contributor license agreements.
 * See the AUTHORS file distributed with this work for
 * additional information regarding copyright ownership.
 * This file is licensed to you under the Apache License, Version 2.0 (the
 * "License"); you may not use this file except in compliance
 * with the License.  You may obtain a copy of the License at
 *
 * http://www.apache.org/licenses/LICENSE-2.0
 *
 * Unless required by applicable law or agreed to in writing,
 * software distributed under the License is distributed on an
 * "AS IS" BASIS, WITHOUT WARRANTIES OR CONDITIONS OF ANY
 * KIND, either express or implied.  See the License for the
 * specific language governing permissions and limitations
 * under the License.
 */
package org.squbs.httpclient.dummy

import java.util

import org.json4s.CustomSerializer
import org.json4s.JsonAST._
import org.squbs.httpclient.japi.{TeamBean, EmployeeBean}
import org.squbs.httpclient.json.Json4jJacksonProtocol
import spray.routing.SimpleRoutingApp
import akka.actor.ActorSystem
import scala.util.{Failure, Success}
import scala.concurrent.duration._
import scala.language.postfixOps
import spray.http._
import spray.http.HttpHeaders.RawHeader
import spray.util.Utils._


//case class reference case class
case class Employee(id: Long, firstName: String, lastName: String, age: Int, male: Boolean)

case class Team(description: String, members: List[Employee])

//non case class with accessor
class Employee1(val id: Long, val firstName: String, val lastName: String, val age: Int, val male: Boolean){
  override def equals(obj : Any) : Boolean  = {
    obj match {
      case t : Employee1 =>
        t.id == id && t.firstName == firstName && t.lastName == lastName && t.age == age && t.male == male
      case _ => false
    }
  }
}

class Team1(val description: String, val members: List[Employee1]){
  override def equals(obj : Any) : Boolean  = {
    obj match {
      case t : Team1 =>
        t.description == description && t.members == members
      case _ => false
    }
  }
}

object EmployeeBeanSerializer extends CustomSerializer[EmployeeBean](format => ( {
  case JObject(JField("id", JInt(i)) :: JField("firstName", JString(f)) :: JField("lastName", JString(l)) :: JField("age", JInt(a)) :: JField("male", JBool(m)) :: Nil) =>
    new EmployeeBean(i.longValue, f, l, a.intValue(), m)
}, {
  case x: EmployeeBean =>
    JObject(
      JField("id", JInt(BigInt(x.getId))) ::
        JField("firstName", JString(x.getFirstName)) ::
        JField("lastName", JString(x.getLastName)) ::
        JField("age", JInt(x.getAge)) ::
        JField("male", JBool(x.isMale)) ::
        Nil)
}
  ))

//scala class reference java class
class Team2(val description: String, val members: List[EmployeeBean])

object DummyService {

  val (dummyServiceIpAddress, dummyServicePort) = temporaryServerHostnameAndPort()

  val dummyServiceEndpoint = s"http://$dummyServiceIpAddress:$dummyServicePort"
}

object DummyServiceMain extends App with DummyService {
  implicit val actorSystem = ActorSystem("DummyServiceMain")
  startDummyService(actorSystem, address = "localhost", port = 8888)
}

trait DummyService extends SimpleRoutingApp {

<<<<<<< HEAD
  val fullTeamBean = {
    val list = new util.ArrayList[EmployeeBean]()
    list.add(new EmployeeBean(1, "Zhuchen", "Wang", 20, true))
    list.add(new EmployeeBean(2, "Roy", "Zhou", 25, true))
    list.add(new EmployeeBean(3, "Ping", "Zhao", 30, false))
    list.add(new EmployeeBean(4, "Dennis", "Kuang", 35, false))

    new TeamBean("Scala Team", list)
  }

  val fullTeam1 = new Team1("Scala Team", List[Employee1](
    new Employee1(1, "Zhuchen", "Wang", 20, male = true),
    new Employee1(2, "Roy", "Zhou", 25, male = true),
    new Employee1(3, "Ping", "Zhao", 30, male = false),
    new Employee1(4, "Dennis", "Kuang", 35, male = false)
  ))

  val fullTeam2 = new Team2("Scala Team", List[EmployeeBean](
    new EmployeeBean(1, "Zhuchen", "Wang", 20, true),
    new EmployeeBean(2, "Roy", "Zhou", 25, true),
    new EmployeeBean(3, "Ping", "Zhao", 30, false),
    new EmployeeBean(4, "Dennis", "Kuang", 35, false)
  ))

  val fullTeam = Team("Scala Team", List[Employee](
    Employee(1, "Zhuchen", "Wang", 20, male = true),
    Employee(2, "Roy", "Zhou", 25, male = true),
    Employee(3, "Ping", "Zhao", 30, male = false),
    Employee(4, "Dennis", "Kuang", 35, male = false)
=======
  val fullTeam = Team("squbs Team", List[Employee](
    Employee(1, "John", "Doe", 20, male = true),
    Employee(2, "Mike", "Moon", 25, male = true),
    Employee(3, "Jane", "Williams", 30, male = false),
    Employee(4, "Liz", "Taylor", 35, male = false)
>>>>>>> 6ca44d20
  ))

  val newTeamMember = Employee(5, "Jack", "Ripper", 35, male = true)

  val fullTeamJson = "{\"description\":\"squbs Team\",\"members\":[{\"id\":1,\"firstName\":\"John\",\"lastName\":\"Doe\",\"age\":20,\"male\":true},{\"id\":2,\"firstName\":\"Mike\",\"lastName\":\"Moon\",\"age\":25,\"male\":true},{\"id\":3,\"firstName\":\"Jane\",\"lastName\":\"Williams\",\"age\":30,\"male\":false},{\"id\":4,\"firstName\":\"Liz\",\"lastName\":\"Taylor\",\"age\":35,\"male\":false}]}"
  val fullTeamWithDelJson = "{\"description\":\"squbs Team\",\"members\":[{\"id\":1,\"firstName\":\"John\",\"lastName\":\"Doe\",\"age\":20,\"male\":true},{\"id\":2,\"firstName\":\"Mike\",\"lastName\":\"Moon\",\"age\":25,\"male\":true},{\"id\":3,\"firstName\":\"Jane\",\"lastName\":\"Williams\",\"age\":30,\"male\":false}]}"
  val fullTeamWithAddJson = "{\"description\":\"squbs Team\",\"members\":[{\"id\":1,\"firstName\":\"John\",\"lastName\":\"Doe\",\"age\":20,\"male\":true},{\"id\":2,\"firstName\":\"Mike\",\"lastName\":\"Moon\",\"age\":25,\"male\":true},{\"id\":3,\"firstName\":\"Jane\",\"lastName\":\"Williams\",\"age\":30,\"male\":false},{\"id\":4,\"firstName\":\"Liz\",\"lastName\":\"Taylor\",\"age\":35,\"male\":false},{\"id\":5,\"firstName\":\"Jack\",\"lastName\":\"Ripper\",\"age\":35,\"male\":true}]}"

  val fullTeamWithDel = Team("squbs Team", List[Employee](
    Employee(1, "John", "Doe", 20, male = true),
    Employee(2, "Mike", "Moon", 25, male = true),
    Employee(3, "Jane", "Williams", 30, male = false)
  ))

  val fullTeamWithAdd = Team("squbs Team", List[Employee](
    Employee(1, "John", "Doe", 20, male = true),
    Employee(2, "Mike", "Moon", 25, male = true),
    Employee(3, "Jane", "Williams", 30, male = false),
    Employee(4, "Liz", "Taylor", 35, male = false),
    newTeamMember
  ))

  import org.squbs.httpclient.json.Json4sJacksonNoTypeHintsProtocol.json4sUnmarshaller
  import Json4jJacksonProtocol.toResponseMarshallable
  //  import scala.concurrent.ExecutionContext.Implicits.global
  import DummyService._

  def startDummyService(implicit system: ActorSystem, address: String = dummyServiceIpAddress, port: Int = dummyServicePort) {
    implicit val ec = system.dispatcher
    startServer(address, port = port) {
      pathSingleSlash {
        redirect("/view", StatusCodes.Found)
      } ~
        //get, head, options
        path("view") {
          (get | head | options | post) {
            respondWithMediaType(MediaTypes.`application/json`)
            headerValueByName("req1-name") {
              value =>
                respondWithHeader(RawHeader("res-req1-name", "res-" + value)) {
                  complete {
                    fullTeam
                  }
                }
            } ~
              headerValueByName("req2-name") {
                value =>
                  respondWithHeader(RawHeader("res-req2-name", "res-" + value)){
                    complete {
                      fullTeam
                    }
                  }

              } ~
              complete {
                fullTeam
              }
          }
        } ~
        //get, head, options
        path("viewj") {
          (get | head | options | post) {
            respondWithMediaType(MediaTypes.`application/json`)
              complete {
                //import Json4jJacksonProtocol.toResponseMarshallable
                fullTeamBean
              }
          }
        } ~
        path("view1") {
          (get | head | options | post) {
            respondWithMediaType(MediaTypes.`application/json`)
            complete {
              fullTeam1
            }
          }
        } ~
        path("view2") {
          (get | head | options | post) {
            respondWithMediaType(MediaTypes.`application/json`)
            complete {
              fullTeam2
            }
          }
        } ~
        path("stop") {
          (post | parameter('method ! "post")) {
            complete {
              system.scheduler.scheduleOnce(1.second)(system.shutdown())(system.dispatcher)
              "Shutting down in 1 second..."
            }
          }
        } ~
        path("timeout") {
          (get | head | options) {
            complete {
              Thread.sleep(3000)
              "Thread 3 seconds, then return!"
            }
          }
        } ~
        //post, put
        path("add") {
          (post | put) {
            entity[Employee](as[Employee]) {
              employee: Employee =>
                respondWithMediaType(MediaTypes.`application/json`)
                complete {
                  Team(fullTeam.description, fullTeam.members :+ employee)
                }
            }
          }
        } ~
        //del
        path("del" / LongNumber) {
          id =>
            delete {
              respondWithMediaType(MediaTypes.`application/json`)
              complete {
                val employee = fullTeam.members.find(_.id == id)
                employee match {
                  case Some(emp) => Team(fullTeam.description, fullTeam.members.filterNot(_ == emp))
                  case None => "cannot find the employee"
                }
              }
            }
        }
    }(system, null, bindingTimeout = 30 seconds).onComplete {
      case Success(b) =>
        println(s"Successfully bound to ${b.localAddress}")
      case Failure(ex) =>
        println(ex.getMessage)
        system.shutdown()
    }
  }
}<|MERGE_RESOLUTION|>--- conflicted
+++ resolved
@@ -91,7 +91,6 @@
 
 trait DummyService extends SimpleRoutingApp {
 
-<<<<<<< HEAD
   val fullTeamBean = {
     val list = new util.ArrayList[EmployeeBean]()
     list.add(new EmployeeBean(1, "Zhuchen", "Wang", 20, true))
@@ -121,13 +120,6 @@
     Employee(2, "Roy", "Zhou", 25, male = true),
     Employee(3, "Ping", "Zhao", 30, male = false),
     Employee(4, "Dennis", "Kuang", 35, male = false)
-=======
-  val fullTeam = Team("squbs Team", List[Employee](
-    Employee(1, "John", "Doe", 20, male = true),
-    Employee(2, "Mike", "Moon", 25, male = true),
-    Employee(3, "Jane", "Williams", 30, male = false),
-    Employee(4, "Liz", "Taylor", 35, male = false)
->>>>>>> 6ca44d20
   ))
 
   val newTeamMember = Employee(5, "Jack", "Ripper", 35, male = true)
