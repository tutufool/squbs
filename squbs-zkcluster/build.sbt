--- conflicted
+++ resolved
@@ -5,28 +5,17 @@
 val akkaV = "2.3.9"
 
 libraryDependencies ++= Seq(
-<<<<<<< HEAD
-  "com.typesafe.akka" %% "akka-actor" % "2.3.6",
-  "com.typesafe.akka" %% "akka-remote" % "2.3.6",
-  "com.typesafe.akka" %% "akka-slf4j" % "2.3.6",
-=======
   "com.typesafe.akka" %% "akka-actor" % akkaV,
   "com.typesafe.akka" %% "akka-remote" % akkaV,
   "com.typesafe.akka" %% "akka-slf4j" % akkaV,
->>>>>>> 2f617b01
   "org.apache.curator" % "curator-recipes" % "2.6.0",
   "org.apache.curator" % "curator-framework" % "2.6.0",
   "org.apache.curator" % "curator-client" % "2.6.0" exclude("org.jboss.netty", "netty"),
   "org.apache.zookeeper" % "zookeeper" % "3.4.6",
   "com.typesafe.scala-logging" %% "scala-logging" % "3.1.0",
   "com.google.protobuf" % "protobuf-java" % "2.5.0",
-<<<<<<< HEAD
-  "com.typesafe.akka" %% "akka-testkit" % "2.3.2" % "test",
+  "com.typesafe.akka" %% "akka-testkit" % akkaV % "test",
   "org.scalatest" %% "scalatest" % "2.2.1" % "test->*" exclude("org.jboss.netty", "netty"),
-=======
-  "com.typesafe.akka" %% "akka-testkit" % akkaV % "test",
-  "org.scalatest" %% "scalatest" % "2.1.0" % "test->*" exclude("org.jboss.netty", "netty"),
->>>>>>> 2f617b01
   "org.mockito" % "mockito-core" % "1.9.5" % "test"
 )
 
