--- conflicted
+++ resolved
@@ -1,15 +1,8 @@
 import de.johoop.findbugs4sbt.FindBugs._
-import Versions._
 
 name := "squbs-zkcluster"
 
-<<<<<<< HEAD
-//val akkaV = "2.3.9"
-=======
-version := "0.5.6-SNAPSHOT"
-
 val akkaV = "2.3.10"
->>>>>>> c7ddc898
 
 libraryDependencies ++= Seq(
   "com.typesafe.akka" %% "akka-actor" % akkaV,
