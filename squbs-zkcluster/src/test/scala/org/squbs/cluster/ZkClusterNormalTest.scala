package org.squbs.cluster

import akka.testkit.ImplicitSender
import akka.util.ByteString
import org.scalatest.{BeforeAndAfterAll, BeforeAndAfterEach, FlatSpecLike, Matchers}
import scala.concurrent.duration._

/**
 * Created by zhuwang on 1/23/15.
 */

class ZkClusterNormalTest extends ZkClusterMultiActorSystemTestKit("ZkClusterNormalTest")
  with ImplicitSender with FlatSpecLike with Matchers with BeforeAndAfterAll with BeforeAndAfterEach {
  
  val timeout = 30 seconds
  
  val clusterSize = 6
  
  override def afterEach(): Unit = {
    println("------------------------------------------------------------------------------------------")
    Thread.sleep(timeout.toMillis / 10)
  }
  
  override def beforeAll = startCluster
  
  override def afterAll = shutdownCluster
  
  "ZkCluster" should "elect the leader and sync with all the members" in {
    // query the leader from any member
    val anyMember = pickASystemRandomly()
    zkClusterExts(anyMember) tell (ZkQueryLeadership, self)
    val leader = expectMsgType[ZkLeadership](timeout)
    // leader information should be in sync across all members
    zkClusterExts foreach {
      case (name, ext) => ext tell (ZkQueryLeadership, self)
        expectMsg(timeout, leader)
    }
  }
  
  "ZkCluster" should "not change leader if add or remove follower" in {
    // query the leader
    zkClusterExts(0) tell (ZkQueryLeadership, self)
    val leader = expectMsgType[ZkLeadership](timeout)
    // kill any follower
    val leaderName = leader.address.system
    val toBeKilled = pickASystemRandomly(Some(leaderName))
    killSystem(toBeKilled)
    Thread.sleep(timeout.toMillis / 10)
    // leader should not change across the cluster
    zkClusterExts foreach {
      case (name, ext) => ext tell (ZkQueryLeadership, self)
        expectMsg(timeout, leader)
    }
    // add back the follower
    bringUpSystem(toBeKilled)
    // leader should not change across the cluster
    zkClusterExts foreach {
      case (name, ext) => ext tell (ZkQueryLeadership, self)
        expectMsg(timeout, leader)
    }
  }
  
  "ZkCluster" should "change leader if the leader left" in {
    // query the leader
    zkClusterExts(0) tell (ZkQueryLeadership, self)
    val leader = expectMsgType[ZkLeadership](timeout)
    // kill the leader
    val toBeKilled = leader.address.system
    killSystem(toBeKilled)
    Thread.sleep(timeout.toMillis / 10)
    // a new leader should be elected among the remaining followers
    zkClusterExts(pickASystemRandomly()) tell (ZkQueryLeadership, self)
    val newLeader = expectMsgType[ZkLeadership](timeout)
    newLeader should not be (leader)
    // the remaining members should have the same information about the new leader
    zkClusterExts foreach {
      case (name, ext) => ext tell (ZkQueryLeadership, self)
        expectMsg(timeout, newLeader)
    }
    // add back the previous leader
    bringUpSystem(toBeKilled)
    // the new leader should not change across the cluster
    zkClusterExts foreach {
      case (name, ext) => ext tell (ZkQueryLeadership, self)
        expectMsg(timeout, newLeader)
    }
  }
  
  "ZkCluster" should "keep members set in sync" in {
    // members information should be in sync across all members
    zkClusterExts foreach {
      case (name, ext) => ext tell (ZkQueryMembership, self)
        expectMsgType[ZkMembership](timeout).members map (_.system) should be ((0 until clusterSize).map(int2SystemName).toSet)
    }
  }
  
  "ZkCluster" should "update the members set if a follower left" in {
    // query the leader
    zkClusterExts(0) tell (ZkQueryLeadership, self)
    val leader = expectMsgType[ZkLeadership](timeout)
    // kill any follower
    val leaderName = leader.address.system
    val toBeKilled = pickASystemRandomly(Some(leaderName))
    killSystem(toBeKilled)
    Thread.sleep(timeout.toMillis / 10)
    // now the every one should get members set up to date
    val originalMembers = (0 until clusterSize).map(int2SystemName).toSet
    zkClusterExts foreach {
      case (name, ext) => ext tell (ZkQueryMembership, self)
        expectMsgType[ZkMembership](timeout).members map (_.system) should be (originalMembers - toBeKilled)
    }
    // add back the previous leader
    bringUpSystem(toBeKilled)
    // now the every one should get members set up to date
    zkClusterExts foreach {
      case (name, ext) => ext tell (ZkQueryMembership, self)
        expectMsgType[ZkMembership](timeout).members map (_.system) should be (originalMembers)
    }
  }
  
  "ZkCluster" should "update the members set if a leader left" in {
    // query the leader
    zkClusterExts(0) tell (ZkQueryLeadership, self)
    val leader = expectMsgType[ZkLeadership](timeout)
    // kill any follower
    val leaderName = leader.address.system
    killSystem(leaderName)
    Thread.sleep(timeout.toMillis / 10)
    // now the every one should get members set up to date
    val originalMembers = (0 until clusterSize).map(int2SystemName).toSet
    zkClusterExts foreach {
      case (name, ext) => ext tell (ZkQueryMembership, self)
        expectMsgType[ZkMembership](timeout).members map (_.system) should be (originalMembers - leaderName)
    }
    // add back the previous leader
    bringUpSystem(leaderName)
    // now the every one should get members set up to date
    zkClusterExts foreach {
      case (name, ext) => ext tell (ZkQueryMembership, self)
        expectMsgType[ZkMembership](timeout).members map (_.system) should be (originalMembers)
    }
  }
  
  "ZkCluster leader" should "be able to create, resize and delete partition" in {
    // query the leader
    zkClusterExts(0) tell (ZkQueryLeadership, self)
    val leaderName = expectMsgType[ZkLeadership](timeout).address.system
    println(s"Now leader is $leaderName")
    // send partition creation query directly to leader
    val parKey = ByteString("myPar")
    zkClusterExts(leaderName) tell (ZkQueryPartition(parKey, Some("created"), Some(2)), self)
    val partitionInfo = expectMsgType[ZkPartition](timeout)
    println(partitionInfo)
    Thread.sleep(timeout.toMillis / 10)
    // the partition information should be consistent across the cluster
    zkClusterExts foreach {
      case (name, ext) => ext tell (ZkQueryPartition(parKey), self)
        expectMsgType[ZkPartition](timeout).members.toSet should be (partitionInfo.members.toSet)
    }
    // send partition resize query directly to leader
    zkClusterExts(leaderName) tell (ZkQueryPartition(parKey, expectedSize = Some(3)), self)
    val resized = expectMsgType[ZkPartition](timeout)
    resized.members.size should be (3)
    Thread.sleep(timeout.toMillis / 10)
    // the resized partition information should be consistent across the cluster
    zkClusterExts foreach {
      case (name, ext) => ext tell (ZkQueryPartition(parKey, expectedSize = Some(3)), self)
        expectMsgType[ZkPartition](timeout).members.toSet should be (resized.members.toSet)
    }
    // send partition remove query directly to leader
    zkClusterExts(leaderName) tell (ZkRemovePartition(parKey), self)
    expectMsgType[ZkPartitionRemoval].partitionKey should be (parKey)
    Thread.sleep(timeout.toMillis / 10)
    // query the partition again
    zkClusterExts(leaderName) tell (ZkQueryPartition(parKey), self)
    expectMsgType[ZkPartitionNotFound](timeout).partitionKey should be (parKey)
    // the partition should be removed from the snapshots in every member
    zkClusterExts foreach {
      case (name, ext) => ext tell (ZkQueryPartition(parKey), self)
        expectMsgType[ZkPartitionNotFound](timeout).partitionKey should be (parKey)
    }
  }
  
  "ZkCluster follower" should "respond to create, resize and delete partition" in {
    // query the leader
    zkClusterExts(0) tell (ZkQueryLeadership, self)
    val leaderName = expectMsgType[ZkLeadership](timeout).address.system
    println(s"Now leader is $leaderName")
    // pick up any member other than the leader
    val followerName = pickASystemRandomly(Some(leaderName))
    println(s"pick the follower $followerName")
    // send partition creation query to follower
    val parKey = ByteString("myPar")
    zkClusterExts(followerName) tell (ZkQueryPartition(parKey, Some("created"), Some(2)), self)
    val partitionInfo = expectMsgType[ZkPartition](timeout)
    println(partitionInfo)
    Thread.sleep(timeout.toMillis / 10)
    // the partition information should be consistent across the cluster
    zkClusterExts foreach {
      case (name, ext) => ext tell (ZkQueryPartition(parKey), self)
        expectMsgType[ZkPartition](timeout).members.toSet should be (partitionInfo.members.toSet)
    }
    // send partition resize query directly to leader
    zkClusterExts(followerName) tell (ZkQueryPartition(parKey, expectedSize = Some(3)), self)
    val resized = expectMsgType[ZkPartition](timeout)
    resized.members.size should be (3)
    Thread.sleep(timeout.toMillis / 10)
    // the resized partition information should be consistent across the cluster
    zkClusterExts foreach {
      case (name, ext) => ext tell (ZkQueryPartition(parKey, expectedSize = Some(3)), self)
        expectMsgType[ZkPartition](timeout).members.toSet should be (resized.members.toSet)
    }
    // send partition remove query follower
    zkClusterExts(followerName) tell (ZkRemovePartition(parKey), self)
    expectMsgType[ZkPartitionRemoval].partitionKey should be (parKey)
    Thread.sleep(timeout.toMillis / 10)
    // query the partition again
    zkClusterExts(followerName) tell (ZkQueryPartition(parKey), self)
    expectMsgType[ZkPartitionNotFound](timeout).partitionKey should be (parKey)
    // the partition should be removed from the snapshots in every member
    zkClusterExts foreach {
      case (name, ext) => ext tell (ZkQueryPartition(parKey), self)
        expectMsgType[ZkPartitionNotFound](timeout).partitionKey should be (parKey)
    }
  }
  
  "ZkCluster" should "rebalance each partition when follower left or came back" in {
    // create 2 partitions
    val par1 = ByteString("myPar1")
    val par2 = ByteString("myPar2")
    zkClusterExts(pickASystemRandomly()) tell (ZkQueryPartition(par1, Some("created"), Some(3)), self)
    expectMsgType[ZkPartition](timeout)
    zkClusterExts(pickASystemRandomly()) tell (ZkQueryPartition(par2, Some("created"), Some(3)), self)
    expectMsgType[ZkPartition](timeout)
    Thread.sleep(timeout.toMillis / 10)
    // query the leader
    zkClusterExts(0) tell (ZkQueryLeadership, self)
    val leaderName = expectMsgType[ZkLeadership](timeout).address.system
    println(s"Now leader is $leaderName")
    // pick up any member other than the leader
    val followerName = pickASystemRandomly(Some(leaderName))
    println(s"pick the follower $followerName")
    // kill the follower
    killSystem(followerName)
    Thread.sleep(timeout.toMillis / 10)
    // the rebalanced partition should be consistent across the cluster
    zkClusterExts foreach {
      case (name, ext) =>
        ext tell (ZkQueryPartition(par1), self)
        val par1Info = expectMsgType[ZkPartition](timeout)
        par1Info.members.size should be (3)
        par1Info.members.find(_.system == followerName) should be (None)
        ext tell (ZkQueryPartition(par2), self)
        val par2Info = expectMsgType[ZkPartition](timeout)
        par2Info.members.size should be (3)
        par2Info.members.find(_.system == followerName) should be (None)
    }
    // bring up the follower
    bringUpSystem(followerName)
    // the rebalanced partition should be consistent across the cluster
    zkClusterExts foreach {
      case (name, ext) =>
        ext tell (ZkQueryPartition(par1), self)
        val par1Info = expectMsgType[ZkPartition](timeout)
        par1Info.members.size should be (3)
        ext tell (ZkQueryPartition(par2), self)
        val par2Info = expectMsgType[ZkPartition](timeout)
        par2Info.members.size should be (3)
    }
  }
  
  "ZkCluster" should "rebalance each partition when leader left or came back" in {
    // create 2 partitions
    val par1 = ByteString("myPar1")
    val par2 = ByteString("myPar2")
    zkClusterExts(pickASystemRandomly()) tell (ZkQueryPartition(par1, Some("created"), Some(3)), self)
    expectMsgType[ZkPartition](timeout)
    zkClusterExts(pickASystemRandomly()) tell (ZkQueryPartition(par2, Some("created"), Some(3)), self)
    expectMsgType[ZkPartition](timeout)
    Thread.sleep(timeout.toMillis / 10)
    // query the leader
    zkClusterExts(0) tell (ZkQueryLeadership, self)
    val originalLeader = expectMsgType[ZkLeadership](timeout).address.system
    println(s"Now leader is $originalLeader")
    // kill the leader
    killSystem(originalLeader)
    Thread.sleep(timeout.toMillis / 10)
    // the rebalanced partition should be consistent across the cluster
    zkClusterExts foreach {
      case (name, ext) =>
        ext tell (ZkQueryPartition(par1), self)
        val par1Info = expectMsgType[ZkPartition](timeout)
        par1Info.members.size should be (3)
        par1Info.members.find(_.system == originalLeader) should be (None)
        ext tell (ZkQueryPartition(par2), self)
        val par2Info = expectMsgType[ZkPartition](timeout)
        par2Info.members.size should be (3)
        par2Info.members.find(_.system == originalLeader) should be (None)
    }
    // bring up the follower
    bringUpSystem(originalLeader)
<<<<<<< HEAD
    Thread.sleep(timeout.toMillis / 10)
=======
>>>>>>> 2f617b01
    // the rebalanced partition should be consistent across the cluster
    zkClusterExts foreach {
      case (name, ext) =>
        ext tell (ZkQueryPartition(par1), self)
        val par1Info = expectMsgType[ZkPartition](timeout)
        par1Info.members.size should be (3)
        ext tell (ZkQueryPartition(par2), self)
        val par2Info = expectMsgType[ZkPartition](timeout)
        par2Info.members.size should be (3)
    }
  }
}<|MERGE_RESOLUTION|>--- conflicted
+++ resolved
@@ -299,10 +299,6 @@
     }
     // bring up the follower
     bringUpSystem(originalLeader)
-<<<<<<< HEAD
-    Thread.sleep(timeout.toMillis / 10)
-=======
->>>>>>> 2f617b01
     // the rebalanced partition should be consistent across the cluster
     zkClusterExts foreach {
       case (name, ext) =>
