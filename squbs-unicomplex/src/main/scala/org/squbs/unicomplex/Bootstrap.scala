--- conflicted
+++ resolved
@@ -1,4 +1,3 @@
-<<<<<<< HEAD
 /*
  * Licensed to Typesafe under one or more contributor license agreements.
  * See the AUTHORS file distributed with this work for
@@ -40,47 +39,4 @@
   val preConfig = UnicomplexBoot.getFullConfig(None)
   val actorSystemName = preConfig.getString("squbs.actorsystem-name")
   Unicomplex(actorSystemName) ! GracefulStop
-=======
-/*
- * Licensed to Typesafe under one or more contributor license agreements.
- * See the AUTHORS file distributed with this work for
- * additional information regarding copyright ownership.
- * This file is licensed to you under the Apache License, Version 2.0 (the
- * "License"); you may not use this file except in compliance
- * with the License.  You may obtain a copy of the License at
- *
- * http://www.apache.org/licenses/LICENSE-2.0
- *
- * Unless required by applicable law or agreed to in writing,
- * software distributed under the License is distributed on an
- * "AS IS" BASIS, WITHOUT WARRANTIES OR CONDITIONS OF ANY
- * KIND, either express or implied.  See the License for the
- * specific language governing permissions and limitations
- * under the License.
- */
-package org.squbs.unicomplex
-
-import java.io._
-import akka.actor.ActorSystem
-import org.squbs.lifecycle.GracefulStop
-
-object Bootstrap extends App {
-
-  println("Booting unicomplex")
-
-  // Note, the config directories may change during extension init. It is important to re-read the full config
-  // for the actor system start.
-  UnicomplexBoot { (name, config) => ActorSystem(name, config) }
-    .scanComponents(System.getProperty("java.class.path").split(File.pathSeparator))
-    .initExtensions
-    .stopJVMOnExit
-    .start()
-}
-
-
-object Shutdown extends App {
-  val preConfig = UnicomplexBoot.getFullConfig(None)
-  val actorSystemName = preConfig.getString("squbs.actorsystem-name")
-  Unicomplex(actorSystemName) ! GracefulStop
->>>>>>> e2d354b8
 }