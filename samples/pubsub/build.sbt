--- conflicted
+++ resolved
@@ -4,11 +4,7 @@
 
 organization in ThisBuild := "org.squbs.samples"
 
-<<<<<<< HEAD
-version in ThisBuild := "0.6.1-SNAPSHOT"
-=======
 version in ThisBuild := "0.7.0-SNAPSHOT"
->>>>>>> 6c645783
 
 publishArtifact := false
 
