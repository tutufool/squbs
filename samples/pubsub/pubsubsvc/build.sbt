--- conflicted
+++ resolved
@@ -3,11 +3,7 @@
 org.scalastyle.sbt.ScalastylePlugin.Settings
 
 val akkaV = "2.3.9"
-<<<<<<< HEAD
-val squbsV = "0.6.0"
-=======
 val squbsV = "0.7.0-SNAPSHOT"
->>>>>>> 6c645783
 
 dependencyOverrides ++= Set(
   "org.slf4j" % "slf4j-api" % "1.7.5",
