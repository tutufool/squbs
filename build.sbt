--- conflicted
+++ resolved
@@ -46,11 +46,6 @@
 
 lazy val `squbs-actormonitor` = project dependsOn (`squbs-unicomplex`, `squbs-testkit` % "test")
 
-<<<<<<< HEAD
-lazy val `squbs-timeoutpolicy` = project dependsOn `squbs-testkit` % "test"
-
-=======
->>>>>>> 94f7cb9f
 publishTo in ThisBuild := {
   val nexus = "https://oss.sonatype.org/"
   if (version.value.trim.endsWith("SNAPSHOT"))
